
plugins {
    id("kotlin")
    id("signing")
    id("maven-publish")
}

val jarSources by tasks.registering(Jar::class) {
    archiveClassifier.set("sources")
    from(sourceSets.main.map { it.allSource })
}

val jarJavadoc by tasks.registering(Jar::class) {
    archiveClassifier.set("javadoc")
}

publishing {
    publications {
        create<MavenPublication>("dist") {
            from(components["java"])
            artifact(jarSources)
            artifact(jarJavadoc)

            groupId = project.group.toString()
            artifactId = project.name
            version = project.version.toString()

            pom {
                name.set("${project.group}:${project.name}")
                description.set("A lightweight ORM Framework for Kotlin with strong typed SQL DSL and sequence APIs.")
                url.set("https://www.ktorm.org")
                licenses {
                    license {
                        name.set("The Apache Software License, Version 2.0")
                        url.set("http://www.apache.org/licenses/LICENSE-2.0.txt")
                    }
                }
                scm {
                    url.set("https://github.com/kotlin-orm/ktorm")
                    connection.set("scm:git:https://github.com/kotlin-orm/ktorm.git")
                    developerConnection.set("scm:git:ssh://git@github.com/kotlin-orm/ktorm.git")
                }
                developers {
                    developer {
                        id.set("vincentlauvlwj")
                        name.set("vince")
                        email.set("me@liuwj.me")
                    }
                    developer {
                        id.set("waluo")
                        name.set("waluo")
                        email.set("1b79349b@gmail.com")
                    }
                    developer {
                        id.set("clydebarrow")
                        name.set("Clyde")
                        email.set("clyde@control-j.com")
                    }
                    developer {
                        id.set("Ray-Eldath")
                        name.set("Ray Eldath")
                        email.set("ray.eldath@outlook.com")
                    }
                    developer {
                        id.set("hangingman")
                        name.set("hiroyuki.nagata")
                        email.set("idiotpanzer@gmail.com")
                    }
                    developer {
                        id.set("onXoot")
                        name.set("beetlerx")
                        email.set("beetlerx@gmail.com")
                    }
                    developer {
                        id.set("arustleund")
                        name.set("Andrew Rustleund")
                        email.set("andrew@rustleund.com")
                    }
                    developer {
                        id.set("afezeria")
                        name.set("afezeria")
                        email.set("zodal@outlook.com")
                    }
                    developer {
                        id.set("scorsi")
                        name.set("Sylvain Corsini")
                        email.set("sylvain.corsini@protonmail.com")
                    }
                    developer {
                        id.set("lyndsysimon")
                        name.set("Lyndsy Simon")
                        email.set("lyndsy@lyndsysimon.com")
                    }
                    developer {
                        id.set("antonydenyer")
                        name.set("Antony Denyer")
                        email.set("git@antonydenyer.co.uk")
                    }
                    developer {
                        id.set("mik629")
                        name.set("Mikhail Erkhov")
                        email.set("mikhail.erkhov@gmail.com")
                    }
                    developer {
                        id.set("sinzed")
                        name.set("Saeed Zahedi")
                        email.set("saeedzhd@gmail.com")
                    }
                    developer {
                        id.set("smn-dv")
                        name.set("Simon Schoof")
                        email.set("simon.schoof@hey.com")
                    }
                    developer {
                        id.set("pedrod")
                        name.set("Pedro Domingues")
                        email.set("pedro.domingues.pt@gmail.com")
                    }
                    developer {
                        id.set("efenderbosch")
                        name.set("Eric Fenderbosch")
                        email.set("eric@fender.net")
                    }
                    developer {
                        id.set("kocproz")
                        name.set("Kacper Stasiuk")
                        email.set("kocproz@pm.me")
                    }
                    developer {
                        id.set("2938137849")
                        name.set("ccr")
                        email.set("2938137849@qq.com")
                    }
                    developer {
<<<<<<< HEAD
                        id.set("svenallers")
                        name.set("Sven Allers")
                        email.set("sven.allers@gmx.de")
                    }
                    developer {
                        id.set("lookup-cat")
                        name.set("夜里的向日葵")
                        email.set("641571835@qq.com")
=======
                        id.set("zuisong")
                        name.set("zuisong")
                        email.set("com.me@foxmail.com")
>>>>>>> 46111fe2
                    }
                }
            }
        }

        repositories {
            maven {
                name = "central"
                url = uri("https://oss.sonatype.org/service/local/staging/deploy/maven2")
                credentials {
                    username = System.getenv("OSSRH_USER")
                    password = System.getenv("OSSRH_PASSWORD")
                }
            }
            maven {
                name = "snapshot"
                url = uri("https://oss.sonatype.org/content/repositories/snapshots")
                credentials {
                    username = System.getenv("OSSRH_USER")
                    password = System.getenv("OSSRH_PASSWORD")
                }
            }
        }
    }
}

signing {
    val keyId = System.getenv("GPG_KEY_ID")
    val secretKey = System.getenv("GPG_SECRET_KEY")
    val password = System.getenv("GPG_PASSWORD")

    setRequired {
        !project.version.toString().endsWith("SNAPSHOT")
    }

    useInMemoryPgpKeys(keyId, secretKey, password)
    sign(publishing.publications["dist"])
}<|MERGE_RESOLUTION|>--- conflicted
+++ resolved
@@ -132,7 +132,11 @@
                         email.set("2938137849@qq.com")
                     }
                     developer {
-<<<<<<< HEAD
+                        id.set("zuisong")
+                        name.set("zuisong")
+                        email.set("com.me@foxmail.com")
+                    }
+                    developer {
                         id.set("svenallers")
                         name.set("Sven Allers")
                         email.set("sven.allers@gmx.de")
@@ -141,11 +145,6 @@
                         id.set("lookup-cat")
                         name.set("夜里的向日葵")
                         email.set("641571835@qq.com")
-=======
-                        id.set("zuisong")
-                        name.set("zuisong")
-                        email.set("com.me@foxmail.com")
->>>>>>> 46111fe2
                     }
                 }
             }
