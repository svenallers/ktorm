package me.liuwj.ktorm.entity

import me.liuwj.ktorm.schema.*
import java.util.*
import kotlin.reflect.KClass

internal fun EntityImplementation.getPrimaryKeyValue(fromTable: Table<*>): Any? {
    val primaryKey = fromTable.primaryKey ?: error("Table ${fromTable.tableName} doesn't have a primary key.")
    return getColumnValue(primaryKey)
}

internal fun EntityImplementation.getColumnValue(column: Column<*>): Any? {
    val binding = column.binding ?: error("Column $column has no bindings to any entity field.")

    when (binding) {
        is ReferenceBinding -> {
            val child = this.getProperty(binding.onProperty.name) as Entity<*>?
            return child?.implementation?.getPrimaryKeyValue(binding.referenceTable)
        }
        is NestedBinding -> {
            var curr: EntityImplementation? = this
            for ((i, prop) in binding.properties.withIndex()) {
                if (i != binding.properties.lastIndex) {
                    val child = curr?.getProperty(prop.name) as Entity<*>?
                    curr = child?.implementation
                }
            }
            return curr?.getProperty(binding.properties.last().name)
        }
    }
}

internal fun EntityImplementation.setPrimaryKeyValue(fromTable: Table<*>, value: Any?, forceSet: Boolean = false) {
    val primaryKey = fromTable.primaryKey ?: error("Table ${fromTable.tableName} doesn't have a primary key.")
    setColumnValue(primaryKey, value, forceSet)
}

internal fun EntityImplementation.setColumnValue(column: Column<*>, value: Any?, forceSet: Boolean = false) {
    val binding = column.binding ?: error("Column $column has no bindings to any entity field.")

    when (binding) {
        is ReferenceBinding -> {
            var child = this.getProperty(binding.onProperty.name) as Entity<*>?
            if (child == null) {
                child = Entity.create(binding.onProperty.returnType.classifier as KClass<*>, fromTable = binding.referenceTable)
                this.setProperty(binding.onProperty.name, child, forceSet)
            }

            child.implementation.setPrimaryKeyValue(binding.referenceTable, value, forceSet)
        }
        is NestedBinding -> {
            var curr: EntityImplementation = this
            for ((i, prop) in binding.properties.withIndex()) {
                if (i != binding.properties.lastIndex) {
                    var child = curr.getProperty(prop.name) as Entity<*>?
                    if (child == null) {
<<<<<<< HEAD
                        child = Entity.create(prop.returnType.classifier as KClass<*>, parent = curr, fromTable = column.table)
                        curr.setProperty(prop.name, child, forceSet)
=======
                        child = Entity.create(prop.returnType.classifier as KClass<*>, parent = curr)
                        curr.setProperty(prop.name, child)
>>>>>>> 47ef102a
                    }

                    curr = child.implementation
                }
            }

<<<<<<< HEAD
            curr.setProperty(binding.last().name, value, forceSet)
=======
            curr.setProperty(binding.properties.last().name, value)
        }
    }
}

internal fun EntityImplementation.forceSetPrimaryKeyValue(fromTable: Table<*>, value: Any?) {
    val primaryKey = fromTable.primaryKey ?: error("Table ${fromTable.tableName} doesn't have a primary key.")
    forceSetColumnValue(primaryKey, value)
}

internal fun EntityImplementation.forceSetColumnValue(column: Column<*>, value: Any?) {
    val binding = column.binding ?: error("Column $column has no bindings to any entity field.")

    when (binding) {
        is ReferenceBinding -> {
            var child = this.getProperty(binding.onProperty.name) as Entity<*>?
            if (child == null) {
                child = Entity.create(binding.onProperty.returnType.classifier as KClass<*>, fromTable = binding.referenceTable)
                this.setProperty(binding.onProperty.name, child, forceSet = true)
            }

            child.implementation.forceSetPrimaryKeyValue(binding.referenceTable, value)
        }
        is NestedBinding -> {
            var curr: EntityImplementation = this
            for ((i, prop) in binding.properties.withIndex()) {
                if (i != binding.properties.lastIndex) {
                    var child = curr.getProperty(prop.name) as Entity<*>?
                    if (child == null) {
                        child = Entity.create(prop.returnType.classifier as KClass<*>, parent = curr)
                        curr.setProperty(prop.name, child, forceSet = true)
                    }

                    curr = child.implementation
                }
            }

            curr.setProperty(binding.properties.last().name, value, forceSet = true)
>>>>>>> 47ef102a
        }
    }
}

internal fun EntityImplementation.isPrimaryKey(name: String): Boolean {
    val binding = this.fromTable?.primaryKey?.binding

    when (binding) {
        null -> return false
        is ReferenceBinding -> {
            return binding.onProperty.name == name
        }
        is NestedBinding -> {
            val namesPath = LinkedList<Set<String>>()
            namesPath.addFirst(setOf(name))

            var curr: EntityImplementation = this
            while (true) {
                val parent = curr.parent ?: break
                val children = parent.values.filterValues { it == curr }

                if (children.isEmpty()) {
                    break
                } else {
                    namesPath.addFirst(children.keys)
                    curr = parent
                }
            }

            for ((i, possibleFields) in namesPath.withIndex()) {
                if (binding.properties[i].name !in possibleFields) {
                    return false
                }
            }

            return true
        }
    }
}

internal val Entity<*>.implementation: EntityImplementation get() {
    return java.lang.reflect.Proxy.getInvocationHandler(this) as EntityImplementation
}<|MERGE_RESOLUTION|>--- conflicted
+++ resolved
@@ -54,61 +54,15 @@
                 if (i != binding.properties.lastIndex) {
                     var child = curr.getProperty(prop.name) as Entity<*>?
                     if (child == null) {
-<<<<<<< HEAD
-                        child = Entity.create(prop.returnType.classifier as KClass<*>, parent = curr, fromTable = column.table)
+                        child = Entity.create(prop.returnType.classifier as KClass<*>, parent = curr)
                         curr.setProperty(prop.name, child, forceSet)
-=======
-                        child = Entity.create(prop.returnType.classifier as KClass<*>, parent = curr)
-                        curr.setProperty(prop.name, child)
->>>>>>> 47ef102a
                     }
 
                     curr = child.implementation
                 }
             }
 
-<<<<<<< HEAD
-            curr.setProperty(binding.last().name, value, forceSet)
-=======
-            curr.setProperty(binding.properties.last().name, value)
-        }
-    }
-}
-
-internal fun EntityImplementation.forceSetPrimaryKeyValue(fromTable: Table<*>, value: Any?) {
-    val primaryKey = fromTable.primaryKey ?: error("Table ${fromTable.tableName} doesn't have a primary key.")
-    forceSetColumnValue(primaryKey, value)
-}
-
-internal fun EntityImplementation.forceSetColumnValue(column: Column<*>, value: Any?) {
-    val binding = column.binding ?: error("Column $column has no bindings to any entity field.")
-
-    when (binding) {
-        is ReferenceBinding -> {
-            var child = this.getProperty(binding.onProperty.name) as Entity<*>?
-            if (child == null) {
-                child = Entity.create(binding.onProperty.returnType.classifier as KClass<*>, fromTable = binding.referenceTable)
-                this.setProperty(binding.onProperty.name, child, forceSet = true)
-            }
-
-            child.implementation.forceSetPrimaryKeyValue(binding.referenceTable, value)
-        }
-        is NestedBinding -> {
-            var curr: EntityImplementation = this
-            for ((i, prop) in binding.properties.withIndex()) {
-                if (i != binding.properties.lastIndex) {
-                    var child = curr.getProperty(prop.name) as Entity<*>?
-                    if (child == null) {
-                        child = Entity.create(prop.returnType.classifier as KClass<*>, parent = curr)
-                        curr.setProperty(prop.name, child, forceSet = true)
-                    }
-
-                    curr = child.implementation
-                }
-            }
-
-            curr.setProperty(binding.properties.last().name, value, forceSet = true)
->>>>>>> 47ef102a
+            curr.setProperty(binding.properties.last().name, value, forceSet)
         }
     }
 }
